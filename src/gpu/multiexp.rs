use super::error::{GPUError, GPUResult};
use super::locks;
use super::sources;
use super::utils;
<<<<<<< HEAD
=======
use super::GPU_NVIDIA_DEVICES;
use crate::bls::Engine;
>>>>>>> 956977a1
use crate::multicore::Worker;
use crate::multiexp::{multiexp as cpu_multiexp, FullDensity};
use ff::{PrimeField, ScalarEngine};
use groupy::{CurveAffine, CurveProjective};
use log::{error, info};
<<<<<<< HEAD
use paired::Engine;
use rust_gpu_tools::*;
use std::any::TypeId;
=======
use ocl::{Buffer, Device, MemFlags, ProQue};
>>>>>>> 956977a1
use std::sync::Arc;

const MAX_WINDOW_SIZE: usize = 10;
const LOCAL_WORK_SIZE: usize = 256;
const MEMORY_PADDING: f64 = 0.2f64; // Let 20% of GPU memory be free

pub fn get_cpu_utilization() -> f64 {
    use std::env;
    env::var("BELLMAN_CPU_UTILIZATION")
        .and_then(|v| match v.parse() {
            Ok(val) => Ok(val),
            Err(_) => {
                error!("Invalid BELLMAN_CPU_UTILIZATION! Defaulting to 0...");
                Ok(0f64)
            }
        })
        .unwrap_or(0f64)
        .max(0f64)
        .min(1f64)
}

// Multiexp kernel for a single GPU
pub struct SingleMultiexpKernel<E>
where
    E: Engine,
{
    program: opencl::Program,

    core_count: usize,
    n: usize,

    priority: bool,
    _phantom: std::marker::PhantomData<E::Fr>,
}

fn calc_num_groups(core_count: usize, num_windows: usize) -> usize {
    // Observations show that we get the best performance when num_groups * num_windows ~= 2 * CUDA_CORES
    2 * core_count / num_windows
}

fn calc_window_size(n: usize, exp_bits: usize, core_count: usize) -> usize {
    // window_size = ln(n / num_groups)
    // num_windows = exp_bits / window_size
    // num_groups = 2 * core_count / num_windows = 2 * core_count * window_size / exp_bits
    // window_size = ln(n / num_groups) = ln(n * exp_bits / (2 * core_count * window_size))
    // window_size = ln(exp_bits * n / (2 * core_count)) - ln(window_size)
    //
    // Thus we need to solve the following equation:
    // window_size + ln(window_size) = ln(exp_bits * n / (2 * core_count))
    let lower_bound = (((exp_bits * n) as f64) / ((2 * core_count) as f64)).ln();
    for w in 0..MAX_WINDOW_SIZE {
        if (w as f64) + (w as f64).ln() > lower_bound {
            return w;
        }
    }

    MAX_WINDOW_SIZE
}

fn calc_best_chunk_size(max_window_size: usize, core_count: usize, exp_bits: usize) -> usize {
    // Best chunk-size (N) can also be calculated using the same logic as calc_window_size:
    // n = e^window_size * window_size * 2 * core_count / exp_bits
    (((max_window_size as f64).exp() as f64)
        * (max_window_size as f64)
        * 2f64
        * (core_count as f64)
        / (exp_bits as f64))
        .ceil() as usize
}

fn calc_chunk_size<E>(mem: u64, core_count: usize) -> usize
where
    E: Engine,
{
    let aff_size = std::mem::size_of::<E::G1Affine>() + std::mem::size_of::<E::G2Affine>();
    let exp_size = exp_size::<E>();
    let proj_size = std::mem::size_of::<E::G1>() + std::mem::size_of::<E::G2>();
    ((((mem as f64) * (1f64 - MEMORY_PADDING)) as usize)
        - (2 * core_count * ((1 << MAX_WINDOW_SIZE) + 1) * proj_size))
        / (aff_size + exp_size)
}

fn exp_size<E: Engine>() -> usize {
    std::mem::size_of::<<E::Fr as ff::PrimeField>::Repr>()
}

impl<E> SingleMultiexpKernel<E>
where
    E: Engine,
{
    pub fn create(d: opencl::Device, priority: bool) -> GPUResult<SingleMultiexpKernel<E>> {
        let src = sources::kernel::<E>(d.brand() == opencl::Brand::Nvidia);

<<<<<<< HEAD
        let exp_bits = std::mem::size_of::<E::Fr>() * 8;
        let core_count = utils::get_core_count(&d);
        let mem = d.memory();
=======
        let exp_bits = exp_size::<E>() * 8;
        let core_count = utils::get_core_count(d)?;
        let mem = utils::get_memory(d)?;
>>>>>>> 956977a1
        let max_n = calc_chunk_size::<E>(mem, core_count);
        let best_n = calc_best_chunk_size(MAX_WINDOW_SIZE, core_count, exp_bits);
        let n = std::cmp::min(max_n, best_n);

        Ok(SingleMultiexpKernel {
            program: opencl::Program::from_opencl(d, &src)?,
            core_count,
            n,
            priority,
            _phantom: std::marker::PhantomData,
        })
    }

    pub fn multiexp<G>(
        &mut self,
        bases: &[G],
        exps: &[<<G::Engine as ScalarEngine>::Fr as PrimeField>::Repr],
        n: usize,
    ) -> GPUResult<<G as CurveAffine>::Projective>
    where
        G: CurveAffine,
    {
        if locks::PriorityLock::should_break(self.priority) {
            return Err(GPUError::GPUTaken);
        }

        let exp_bits = exp_size::<E>() * 8;
        let window_size = calc_window_size(n as usize, exp_bits, self.core_count);
        let num_windows = ((exp_bits as f64) / (window_size as f64)).ceil() as usize;
        let num_groups = calc_num_groups(self.core_count, num_windows);
        let bucket_len = 1 << window_size;

        // Each group will have `num_windows` threads and as there are `num_groups` groups, there will
        // be `num_groups` * `num_windows` threads in total.
        // Each thread will use `num_groups` * `num_windows` * `bucket_len` buckets.

        let mut base_buffer = self.program.create_buffer::<G>(n)?;
        base_buffer.write_from(0, bases)?;
        let mut exp_buffer = self
            .program
            .create_buffer::<<<G::Engine as ScalarEngine>::Fr as PrimeField>::Repr>(n)?;
        exp_buffer.write_from(0, exps)?;

        let bucket_buffer = self
            .program
            .create_buffer::<<G as CurveAffine>::Projective>(2 * self.core_count * bucket_len)?;
        let result_buffer = self
            .program
            .create_buffer::<<G as CurveAffine>::Projective>(2 * self.core_count)?;

        // Make global work size divisible by `LOCAL_WORK_SIZE`
        let mut global_work_size = num_windows * num_groups;
        global_work_size +=
            (LOCAL_WORK_SIZE - (global_work_size % LOCAL_WORK_SIZE)) % LOCAL_WORK_SIZE;

        let kernel = self.program.create_kernel(
            if TypeId::of::<G>() == TypeId::of::<E::G1Affine>() {
                "G1_bellman_multiexp"
            } else if TypeId::of::<G>() == TypeId::of::<E::G2Affine>() {
                "G2_bellman_multiexp"
            } else {
                return Err(GPUError::Simple("Only E::G1 and E::G2 are supported!"));
            },
            global_work_size,
            None,
        );

        call_kernel!(
            kernel,
            &base_buffer,
            &bucket_buffer,
            &result_buffer,
            &exp_buffer,
            n as u32,
            num_groups as u32,
            num_windows as u32,
            window_size as u32
        )?;

        let mut results = vec![<G as CurveAffine>::Projective::zero(); num_groups * num_windows];
        result_buffer.read_into(0, &mut results)?;

        // Using the algorithm below, we can calculate the final result by accumulating the results
        // of those `NUM_GROUPS` * `NUM_WINDOWS` threads.
        let mut acc = <G as CurveAffine>::Projective::zero();
        let mut bits = 0;
        for i in 0..num_windows {
            let w = std::cmp::min(window_size, exp_bits - bits);
            for _ in 0..w {
                acc.double();
            }
            for g in 0..num_groups {
                acc.add_assign(&results[g * num_windows + i]);
            }
            bits += w; // Process the next window
        }

        Ok(acc)
    }
}

// A struct that containts several multiexp kernels for different devices
pub struct MultiexpKernel<E>
where
    E: Engine,
{
    kernels: Vec<SingleMultiexpKernel<E>>,
    _lock: locks::GPULock, // RFC 1857: struct fields are dropped in the same order as they are declared.
}

impl<E> MultiexpKernel<E>
where
    E: Engine,
{
    pub fn create(priority: bool) -> GPUResult<MultiexpKernel<E>> {
        let lock = locks::GPULock::lock();

        let devices = opencl::Device::all()?;

        let kernels: Vec<_> = devices
            .into_iter()
            .map(|d| (d.clone(), SingleMultiexpKernel::<E>::create(d, priority)))
            .filter_map(|(device, res)| {
                if let Err(ref e) = res {
                    error!(
                        "Cannot initialize kernel for device '{}'! Error: {}",
                        device.name(),
                        e
                    );
                }
                res.ok()
            })
            .collect();

        if kernels.is_empty() {
            return Err(GPUError::Simple("No working GPUs found!"));
        }
        info!(
            "Multiexp: {} working device(s) selected. (CPU utilization: {})",
            kernels.len(),
            get_cpu_utilization()
        );
        for (i, k) in kernels.iter().enumerate() {
            info!(
                "Multiexp: Device {}: {} (Chunk-size: {})",
                i,
                k.program.device().name(),
                k.n
            );
        }
        Ok(MultiexpKernel::<E> {
            kernels,
            _lock: lock,
        })
    }

    pub fn multiexp<G>(
        &mut self,
        pool: &Worker,
        bases: Arc<Vec<G>>,
        exps: Arc<Vec<<<G::Engine as ScalarEngine>::Fr as PrimeField>::Repr>>,
        skip: usize,
        n: usize,
    ) -> GPUResult<<G as CurveAffine>::Projective>
    where
        G: CurveAffine,
        <G as groupy::CurveAffine>::Engine: crate::bls::Engine,
    {
        let num_devices = self.kernels.len();
        // Bases are skipped by `self.1` elements, when converted from (Arc<Vec<G>>, usize) to Source
        // https://github.com/zkcrypto/bellman/blob/10c5010fd9c2ca69442dc9775ea271e286e776d8/src/multiexp.rs#L38
        let bases = &bases[skip..(skip + n)];
        let exps = &exps[..n];

        let cpu_n = ((n as f64) * get_cpu_utilization()) as usize;
        let n = n - cpu_n;
        let (cpu_bases, bases) = bases.split_at(cpu_n);
        let (cpu_exps, exps) = exps.split_at(cpu_n);

        let chunk_size = ((n as f64) / (num_devices as f64)).ceil() as usize;

        crate::multicore::THREAD_POOL.install(|| {
            use rayon::prelude::*;

            let mut acc = <G as CurveAffine>::Projective::zero();

            let results = if n > 0 {
                bases
                    .par_chunks(chunk_size)
                    .zip(exps.par_chunks(chunk_size))
                    .zip(self.kernels.par_iter_mut())
                    .map(|((bases, exps), kern)| -> Result<<G as CurveAffine>::Projective, GPUError> {
                        let mut acc = <G as CurveAffine>::Projective::zero();
                        for (bases, exps) in bases.chunks(kern.n).zip(exps.chunks(kern.n)) {
                            let result = kern.multiexp(bases, exps, bases.len())?;
                            acc.add_assign(&result);
                        }

                        Ok(acc)
                    })
                    .collect::<Vec<_>>()
            } else {
                Vec::new()
            };

            let cpu_acc = cpu_multiexp(
                &pool,
                (Arc::new(cpu_bases.to_vec()), 0),
                FullDensity,
                Arc::new(cpu_exps.to_vec()),
                &mut None,
            );

            for r in results {
                acc.add_assign(&r?);
            }

            acc.add_assign(&cpu_acc.wait().unwrap());
            Ok(acc)
        })
    }
}<|MERGE_RESOLUTION|>--- conflicted
+++ resolved
@@ -2,23 +2,14 @@
 use super::locks;
 use super::sources;
 use super::utils;
-<<<<<<< HEAD
-=======
-use super::GPU_NVIDIA_DEVICES;
 use crate::bls::Engine;
->>>>>>> 956977a1
 use crate::multicore::Worker;
 use crate::multiexp::{multiexp as cpu_multiexp, FullDensity};
 use ff::{PrimeField, ScalarEngine};
 use groupy::{CurveAffine, CurveProjective};
 use log::{error, info};
-<<<<<<< HEAD
-use paired::Engine;
 use rust_gpu_tools::*;
 use std::any::TypeId;
-=======
-use ocl::{Buffer, Device, MemFlags, ProQue};
->>>>>>> 956977a1
 use std::sync::Arc;
 
 const MAX_WINDOW_SIZE: usize = 10;
@@ -112,15 +103,9 @@
     pub fn create(d: opencl::Device, priority: bool) -> GPUResult<SingleMultiexpKernel<E>> {
         let src = sources::kernel::<E>(d.brand() == opencl::Brand::Nvidia);
 
-<<<<<<< HEAD
-        let exp_bits = std::mem::size_of::<E::Fr>() * 8;
+        let exp_bits = exp_size::<E>() * 8;
         let core_count = utils::get_core_count(&d);
         let mem = d.memory();
-=======
-        let exp_bits = exp_size::<E>() * 8;
-        let core_count = utils::get_core_count(d)?;
-        let mem = utils::get_memory(d)?;
->>>>>>> 956977a1
         let max_n = calc_chunk_size::<E>(mem, core_count);
         let best_n = calc_best_chunk_size(MAX_WINDOW_SIZE, core_count, exp_bits);
         let n = std::cmp::min(max_n, best_n);
