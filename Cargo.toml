--- conflicted
+++ resolved
@@ -1,67 +1,45 @@
 [package]
 name = "bellperson"
-
 authors = ["Sean Bowe <ewillbefull@gmail.com>"]
 description = "zk-SNARK library"
-<<<<<<< HEAD
 documentation = "https://docs.rs/bellperson"
 homepage = "https://github.com/filecoin-project/bellman"
 license = "MIT/Apache-2.0"
 repository = "https://github.com/filecoin-project/bellman"
 version = "0.3.5"
-
-[dependencies]
-rand = "0.4"
-bit-vec = "0.5"
-futures = "0.1"
-futures-cpupool = "0.1"
-num_cpus = "1"
-crossbeam = "0.7"
-=======
 readme = "README.md"
-documentation = "https://github.com/ebfull/bellman"
-homepage = "https://github.com/ebfull/bellman"
-license = "MIT/Apache-2.0"
-name = "bellman"
-repository = "https://github.com/ebfull/bellman"
-version = "0.2.0"
 edition = "2018"
 
 [dependencies]
-bit-vec = "0.4.4"
+bit-vec = "0.5"
 blake2s_simd = "0.5"
-ff = { version = "0.5.0", path = "../ff" }
+ff = { version = "0.5.0" }
 futures = "0.1"
 futures-cpupool = { version = "0.1", optional = true }
-group = { version = "0.2.0", path = "../group" }
+groupy = { version = "0.2.0" }
 num_cpus = { version = "1", optional = true }
 crossbeam = { version = "0.7", optional = true }
-pairing = { version = "0.15.0", path = "../pairing", optional = true }
+paired = { version = "0.15.0", path = "../pairing", optional = true }
 rand_core = "0.5"
->>>>>>> 346d5405
 byteorder = "1"
-ff = "0.4.0"
-paired = "0.15"
 log = "0.4.8"
 lazy_static = "1.4.0"
 ocl = { version = "0.19.4", package = "fil-ocl", optional = true }
 itertools = { version = "0.8.0", optional = true }
+rand = "0.7"
 
 [dev-dependencies]
 hex-literal = "0.2"
-rand = "0.7"
+
 rand_xorshift = "0.2"
 sha2 = "0.8"
 
 [features]
-<<<<<<< HEAD
-default = []
+default = ["groth16", "multicore"]
 gpu = ["ocl", "itertools"]
 gpu-test = ["gpu"]
-=======
-groth16 = ["pairing"]
+groth16 = ["paired"]
 multicore = ["futures-cpupool", "crossbeam", "num_cpus"]
-default = ["groth16", "multicore"]
 
 [[test]]
 name = "mimc"
@@ -69,5 +47,4 @@
 required-features = ["groth16"]
 
 [badges]
-maintenance = { status = "actively-developed" }
->>>>>>> 346d5405
+maintenance = { status = "actively-developed" }